--- conflicted
+++ resolved
@@ -1,22 +1,22 @@
 source http://nuget.org/api/v2
-<<<<<<< HEAD
 
 nuget Aether 8.0.0-rc3
-=======
-nuget Aether 8.0.0-rc2
->>>>>>> 18aa0273
 nuget FParsec
 
 group Build
-source http://nuget.org/api/v2
-nuget Fake
+
+  source http://nuget.org/api/v2
+
+  nuget Fake
 
 group Test
-framework: >= net45
-source http://nuget.org/api/v2
-nuget FsCheck.Xunit
-nuget FSharp.Core 3.1.2.5 redirects: on
-nuget FsCheck
-nuget Unquote
-nuget xunit
-nuget xunit.runner.console+
+  framework: >= net45
+  source http://nuget.org/api/v2
+
+  nuget FsCheck.Xunit
+  nuget FSharp.Core 3.1.2.5 redirects: on
+  nuget FsCheck
+  nuget Unquote
+  nuget xunit
+  nuget xunit.runner.console